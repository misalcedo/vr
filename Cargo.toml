--- conflicted
+++ resolved
@@ -17,15 +17,10 @@
 default = []
 
 [dev-dependencies]
-<<<<<<< HEAD
 clap = { version = "4.4.7", features = ["color", "derive"] }
 log = "0.4.21"
-env_logger = "0.11.2"
+env_logger = "0.11.3"
 tokio = { version = "1.36.0", features = ["macros", "rt-multi-thread", "sync", "time"] }
-=======
-log = { version = "0.4.21" }
-env_logger = "0.11.3"
->>>>>>> 2976f0ad
 
 [dependencies]
 bytes = "1.5.0"
