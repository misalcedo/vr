[package]
name = "viewstamped-replication"
description = "A Rust-based implementation of the Viewstamped Replication consensus protocol."
version = "0.9.0"
authors = ["Miguel D. Salcedo <miguel@salcedo.cc>"]
edition = "2021"
license = "Apache-2.0"
homepage = "https://github.com/misalcedo/vr"
repository = "https://github.com/misalcedo/vr"
documentation = "https://docs.rs/viewstamped-replication"

[profile.release]
lto = true
debug = true

[features]
default = []

[dev-dependencies]
clap = { version = "4.5.4", features = ["color", "derive"] }
log = "0.4.21"
env_logger = "0.11.3"
tokio = { version = "1.38.0", features = ["macros", "rt-multi-thread", "sync", "time"] }

[dependencies]
bytes = "1.6.0"
rand = "0.8.5"
<<<<<<< HEAD
serde = { version = "1.0.196", features = ["derive"] }
uuid = { version = "1.8.0", features = ["v4"] }
=======
serde = { version = "1.0.203", features = ["derive"] }
uuid = { version = "1.6.1", features = ["v4"] }
>>>>>>> d0d393b2
<|MERGE_RESOLUTION|>--- conflicted
+++ resolved
@@ -25,10 +25,5 @@
 [dependencies]
 bytes = "1.6.0"
 rand = "0.8.5"
-<<<<<<< HEAD
-serde = { version = "1.0.196", features = ["derive"] }
-uuid = { version = "1.8.0", features = ["v4"] }
-=======
 serde = { version = "1.0.203", features = ["derive"] }
-uuid = { version = "1.6.1", features = ["v4"] }
->>>>>>> d0d393b2
+uuid = { version = "1.8.0", features = ["v4"] }